--- conflicted
+++ resolved
@@ -5,12 +5,9 @@
     <!--<UseWPF>true</UseWPF>-->
     <ImplicitUsings>enable</ImplicitUsings>
     <Nullable>enable</Nullable>
-<<<<<<< HEAD
     <Platforms>AnyCPU;x64</Platforms>
-=======
     <IsTrimmable>true</IsTrimmable>
     <CustomResourceTypesSupport>true</CustomResourceTypesSupport>
->>>>>>> d3619142
   </PropertyGroup>
 
   <ItemGroup>
