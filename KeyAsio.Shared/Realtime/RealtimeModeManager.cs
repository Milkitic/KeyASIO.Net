--- conflicted
+++ resolved
@@ -183,16 +183,9 @@
         get;
         set
         {
-<<<<<<< HEAD
-            if (SetField(ref _osuStatus, value))
-            {
-                _ = OnStatusChanged(value);
-=======
-            var val = field;
             if (SetField(ref field, value))
             {
-                _ = OnStatusChanged(val, value);
->>>>>>> 6069cbf4
+                _ = OnStatusChanged(field);
             }
         }
     }
@@ -638,46 +631,9 @@
         }
     }
 
-<<<<<<< HEAD
     private async Task OnStatusChanged(OsuMemoryStatus cur)
     {
         await _stateMachine.TransitionToAsync(this, cur);
-=======
-    private async Task OnStatusChanged(OsuMemoryStatus pre, OsuMemoryStatus cur)
-    {
-        if (pre != OsuMemoryStatus.Playing &&
-            cur == OsuMemoryStatus.Playing)
-        {
-            _selectSongTrack.StartLowPass(200, 800);
-            _result = false;
-            if (Beatmap == null)
-            {
-                Logger.Warn("Failed to start: the beatmap is null");
-            }
-            else
-            {
-                await StartAsync(Beatmap.FilenameFull, Beatmap.Filename);
-            }
-        }
-        else if (pre == OsuMemoryStatus.Playing && cur == OsuMemoryStatus.ResultsScreen)
-        {
-            _result = true;
-            _singleSynchronousTrack.PlayMods = Mods.None;
-        }
-        else if (pre != OsuMemoryStatus.NotRunning && cur == OsuMemoryStatus.NotRunning)
-        {
-            if (AppSettings.RealtimeOptions.EnableMusicFunctions)
-            {
-                _ = _selectSongTrack.StopCurrentMusic(2000);
-            }
-        }
-        else
-        {
-            _selectSongTrack.StartLowPass(200, 16000);
-            _result = false;
-            Stop();
-        }
->>>>>>> 6069cbf4
     }
 
     private void OnBeatmapChanged(BeatmapIdentifier beatmap)
