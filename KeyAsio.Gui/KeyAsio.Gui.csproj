<Project Sdk="Microsoft.NET.Sdk">

  <PropertyGroup>
    <OutputType>WinExe</OutputType>
    <TargetFramework>net10.0-windows</TargetFramework>
    <RuntimeIdentifiers>win-x64;win-x86</RuntimeIdentifiers>
    <Nullable>enable</Nullable>
    <UseWPF>true</UseWPF>
    <ApplicationIcon>KeyAsio.ico</ApplicationIcon>
    <AllowUnsafeBlocks>true</AllowUnsafeBlocks>
    <Product>KeyAsio - Tool for low-latency playback experience.</Product>
    <Authors>Milki</Authors>
    <Company>Milki</Company>
    <Copyright>Copyright © Milki 2022~2025</Copyright>
    <MinVerMinimumMajorMinor>1.0</MinVerMinimumMajorMinor>
    <MinVerTagPrefix>v</MinVerTagPrefix>
    <ApplicationManifest>app.manifest</ApplicationManifest>
<<<<<<< HEAD
    <Platforms>AnyCPU;x64</Platforms>
=======
    <CustomResourceTypesSupport>true</CustomResourceTypesSupport>
>>>>>>> d3619142
  </PropertyGroup>

  <PropertyGroup Condition=" '$(Configuration)'=='Debug' ">
    <OutputType>Exe</OutputType>
    <DisableWinExeOutputInference>true</DisableWinExeOutputInference>
  </PropertyGroup>

  <ItemGroup>
    <ApplicationDefinition Remove="App.xaml" />
  </ItemGroup>

  <ItemGroup>
    <Page Include="App.xaml" />
  </ItemGroup>

  <ItemGroup>
    <Resource Include="KeyAsio.ico" />
  </ItemGroup>

  <ItemGroup>
    <PackageReference Include="HandyControl" Version="3.5.1" />
    <PackageReference Include="Microsoft.Extensions.Logging" Version="10.0.0" />
    <PackageReference Include="Microsoft.Extensions.Hosting" Version="10.0.0" />
    <PackageReference Include="Microsoft.Extensions.DependencyInjection" Version="10.0.0" />
    <PackageReference Include="MinVer" Version="6.0.0">
      <PrivateAssets>all</PrivateAssets>
      <IncludeAssets>runtime; build; native; contentfiles; analyzers; buildtransitive</IncludeAssets>
    </PackageReference>
    <PackageReference Include="Semver" Version="3.0.0" />
  </ItemGroup>

  <ItemGroup>
    <ProjectReference Include="..\KeyAsio.Audio\KeyAsio.Audio.csproj" />
    <ProjectReference Include="..\KeyAsio.Sentry\KeyAsio.Sentry.csproj" />
    <ProjectReference Include="..\KeyAsio.Shared\KeyAsio.Shared.csproj" />
  </ItemGroup>

  <ItemGroup>
    <None Update="nlog.config">
      <CopyToOutputDirectory>PreserveNewest</CopyToOutputDirectory>
    </None>
    <None Update="runtimes\**\*">
      <CopyToOutputDirectory>PreserveNewest</CopyToOutputDirectory>
    </None>
    <None Update="resources\default\*.ogg">
      <CopyToOutputDirectory>PreserveNewest</CopyToOutputDirectory>
    </None>
  </ItemGroup>

</Project><|MERGE_RESOLUTION|>--- conflicted
+++ resolved
@@ -15,11 +15,8 @@
     <MinVerMinimumMajorMinor>1.0</MinVerMinimumMajorMinor>
     <MinVerTagPrefix>v</MinVerTagPrefix>
     <ApplicationManifest>app.manifest</ApplicationManifest>
-<<<<<<< HEAD
     <Platforms>AnyCPU;x64</Platforms>
-=======
     <CustomResourceTypesSupport>true</CustomResourceTypesSupport>
->>>>>>> d3619142
   </PropertyGroup>
 
   <PropertyGroup Condition=" '$(Configuration)'=='Debug' ">
