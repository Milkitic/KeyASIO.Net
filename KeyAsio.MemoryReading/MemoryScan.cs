<<<<<<< HEAD
﻿using System.Diagnostics;
using KeyAsio.Memory;
using KeyAsio.Memory.Configuration;
=======
using System.Diagnostics;
using System.Reflection;
>>>>>>> d3619142
using KeyAsio.MemoryReading.OsuMemoryModels;
using Microsoft.Extensions.Logging;

namespace KeyAsio.MemoryReading;

public class MemoryScan
{
    private readonly ILogger<MemoryScan> _logger;

    private int _timingScanInterval;
    private int _generalScanInterval;
    
    private Process? _process;
    private SigScan? _sigScan;
    private MemoryProfile? _memoryProfile;
    private MemoryContext<OsuMemoryData>? _memoryContext;

    private Task? _readTask;
    private CancellationTokenSource? _cts;
    private bool _isStarted;

    public MemoryScan(ILogger<MemoryScan> logger)
    {
        _logger = logger;
    }

    public MemoryReadObject MemoryReadObject { get; } = new();

    public void Start(int generalScanInterval, int timingScanInterval, int processInterval = 500)
    {
        if (_isStarted) return;
        _isStarted = true;
        _generalScanInterval = generalScanInterval;
        _timingScanInterval = timingScanInterval;

        try
        {
            // Load from the output directory or adjacent to the assembly
            var assemblyPath = Path.GetDirectoryName(typeof(MemoryScan).Assembly.Location) ?? string.Empty;
            var rulesPath = Path.Combine(assemblyPath, "osu_memory_rules.json");
            _memoryProfile = MemoryProfile.Load(rulesPath);
        }
        catch (Exception ex)
        {
            _logger.LogError(ex, "Failed to load memory rules");
            throw;
        }

        _cts = new CancellationTokenSource();
        _readTask = Task.Factory.StartNew(ReadImpl,
            TaskCreationOptions.LongRunning | TaskCreationOptions.DenyChildAttach);
    }

    public async Task StopAsync()
    {
        if (!_isStarted) return;
        await _cts!.CancelAsync();
        
        if (_readTask != null)
            await _readTask;

        _sigScan?.Dispose();
        _process?.Dispose();
        _cts.Dispose();

        _isStarted = false;
    }

    private void ReadImpl()
    {
        var generalScanLimiter = Stopwatch.StartNew();
        var timingScanLimiter = Stopwatch.StartNew();

        var internalTimerScanLimiter = Stopwatch.StartNew();
        var internalTimer = new Stopwatch();

        int lastFetchPlayingTime = 0;
        string? songsDirectory = null;
        var data = new OsuMemoryData();

        while (!_cts!.IsCancellationRequested)
        {
            if (_process == null || _process.HasExited)
            {
                _process?.Dispose();
                _sigScan?.Dispose();
                _process = null;
                _sigScan = null;
                _memoryContext = null;
                songsDirectory = null;

                MemoryReadObject.OsuStatus = OsuMemoryStatus.NotRunning;

                try
                {
                    var processes = Process.GetProcessesByName("osu!");
                    if (processes.Length > 0)
                    {
                        _process = processes[0];
                        _sigScan = new SigScan(_process);
                        _memoryContext = new MemoryContext<OsuMemoryData>(_sigScan, _memoryProfile!);
                        _memoryContext.Scan();
                        
                        var mainModuleFileName = _process.MainModule?.FileName;
                        if (!string.IsNullOrEmpty(mainModuleFileName))
                        {
                            var baseDirectory = Path.GetDirectoryName(mainModuleFileName);
                            if (baseDirectory != null)
                            {
                                songsDirectory = Path.Combine(baseDirectory, "Songs");
                            }
                        }

                        _logger.LogInformation("Connected to osu! process");
                    }
                }
                catch (Exception ex)
                {
                    _logger.LogError(ex, "Error finding osu! process");
                }

<<<<<<< HEAD
                if (_process == null)
                {
                    Thread.Sleep(1000);
                    continue;
                }
            }
=======
            if (generalScanLimiter.Elapsed.TotalMilliseconds > _generalScanInterval)
                {
                    generalScanLimiter.Restart();
                    MemoryReadObject.ProcessId = _innerMemoryReader?.CurrentProcess?.Id ?? 0;

                    if (!_reader!.CanRead)
                    {
                        MemoryReadObject.OsuStatus = OsuMemoryStatus.NotRunning;
                    }
>>>>>>> d3619142

            try
            {
                _memoryContext!.BeginUpdate();
                _memoryContext.Populate(data);

                var ratio = GetRatio(MemoryReadObject.OsuStatus, MemoryReadObject.Mods);
                var playingTime = lastFetchPlayingTime + internalTimer.ElapsedMilliseconds * ratio;

                if (timingScanLimiter.Elapsed.TotalMilliseconds > _timingScanInterval)
                {
                    timingScanLimiter.Restart();

                    var audioTime = data.AudioTime;
                    
                    if (audioTime == lastFetchPlayingTime)
                    {
                        MemoryReadObject.PlayingTime = audioTime;
                        internalTimer.Reset();
                    }
                    else
                    {
                        MemoryReadObject.PlayingTime = audioTime;
                        lastFetchPlayingTime = audioTime;
                        internalTimer.Restart();
                    }
                }
                else if (_timingScanInterval >= 16 && internalTimer.IsRunning &&
                         internalTimerScanLimiter.ElapsedMilliseconds > 16)
                {
                    internalTimerScanLimiter.Restart();
                    MemoryReadObject.PlayingTime = (int)playingTime;
                }

                if (generalScanLimiter.Elapsed.TotalMilliseconds > _generalScanInterval)
                {
                    generalScanLimiter.Restart();

                    MemoryReadObject.OsuStatus = (OsuMemoryStatus)data.RawStatus;
                    MemoryReadObject.PlayerName = data.Username;
                    MemoryReadObject.Mods = (Mods)data.Mods;

                    if (MemoryReadObject.OsuStatus == OsuMemoryStatus.Playing)
                    {
                        MemoryReadObject.IsReplay = data.IsReplay;
                        MemoryReadObject.Score = data.Score;
                        MemoryReadObject.Combo = data.Combo;
                    }
                    else
                    {
                        MemoryReadObject.Score = 0;
                        MemoryReadObject.Combo = 0;
                    }

                    if (songsDirectory != null)
                    {
                        var folderName = data.FolderName;
                        var osuFileName = data.OsuFileName;
                        
                        if (!string.IsNullOrEmpty(folderName) && !string.IsNullOrEmpty(osuFileName))
                        {
                            var directory = Path.Combine(songsDirectory, folderName);
                            // Check if changed
                            if (MemoryReadObject.BeatmapIdentifier.Filename != osuFileName ||
                                MemoryReadObject.BeatmapIdentifier.Folder != directory)
                            {
                                    MemoryReadObject.BeatmapIdentifier = new BeatmapIdentifier(directory, osuFileName);
                            }
                        }
                    }
                }

                Thread.Sleep(1);
            }
            catch (Exception ex)
            {
                _logger.LogError(ex, "Error reading memory");
                _process?.Dispose();
                _process = null;
            }
        }
    }

    private double GetRatio(OsuMemoryStatus status, Mods mods)
    {
        if (status != OsuMemoryStatus.Playing) return 1;
        
        if (mods.HasFlag(Mods.DoubleTime) || mods.HasFlag(Mods.Nightcore)) return 1.5;
        if (mods.HasFlag(Mods.HalfTime)) return 0.75;
        return 1;
    }
}<|MERGE_RESOLUTION|>--- conflicted
+++ resolved
@@ -1,11 +1,6 @@
-<<<<<<< HEAD
-﻿using System.Diagnostics;
+using System.Diagnostics;
 using KeyAsio.Memory;
 using KeyAsio.Memory.Configuration;
-=======
-using System.Diagnostics;
-using System.Reflection;
->>>>>>> d3619142
 using KeyAsio.MemoryReading.OsuMemoryModels;
 using Microsoft.Extensions.Logging;
 
@@ -127,24 +122,12 @@
                     _logger.LogError(ex, "Error finding osu! process");
                 }
 
-<<<<<<< HEAD
                 if (_process == null)
                 {
                     Thread.Sleep(1000);
                     continue;
                 }
             }
-=======
-            if (generalScanLimiter.Elapsed.TotalMilliseconds > _generalScanInterval)
-                {
-                    generalScanLimiter.Restart();
-                    MemoryReadObject.ProcessId = _innerMemoryReader?.CurrentProcess?.Id ?? 0;
-
-                    if (!_reader!.CanRead)
-                    {
-                        MemoryReadObject.OsuStatus = OsuMemoryStatus.NotRunning;
-                    }
->>>>>>> d3619142
 
             try
             {
